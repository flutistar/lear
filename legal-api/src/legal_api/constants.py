# Copyright © 2019 Province of British Columbia
#
# Licensed under the Apache License, Version 2.0 (the "License");
# you may not use this file except in compliance with the License.
# You may obtain a copy of the License at
#
#     http://www.apache.org/licenses/LICENSE-2.0
#
# Unless required by applicable law or agreed to in writing, software
# distributed under the License is distributed on an "AS IS" BASIS,
# WITHOUT WARRANTIES OR CONDITIONS OF ANY KIND, either express or implied.
# See the License for the specific language governing permissions and
# limitations under the License.
"""Constants for legal api."""

from enum import Enum


BOB_DATE = '2019-03-08'

<<<<<<< HEAD
class DocumentClasses(Enum):
    """Render an Enum of the document service document classes."""

    COOP = "COOP"
    CORP = "CORP"
    DELETED = "DELETED"
    FIRM = "FIRM"
    LP_LLP = "LP_LLP"
    MHR = "MHR"
    NR = "NR"
    OTHER = "OTHER"
    PPR = "PPR"
    SOCIETY = "SOCIETY"
    XP = "XP"


class DocumentTypes(Enum):
    """Render an Enum of the document service document types."""

    REG_101 = "REG_101"
    REG_102 = "REG_102"
    REG_103 = "REG_103"
    ABAN = "ABAN"
    ADDI = "ADDI"
    AFFE = "AFFE"
    ATTA = "ATTA"
    BANK = "BANK"
    BCLC = "BCLC"
    CAU = "CAU"
    CAUC = "CAUC"
    CAUE = "CAUE"
    COMP = "COMP"
    COUR = "COUR"
    DEAT = "DEAT"
    DNCH = "DNCH"
    EXMN = "EXMN"
    EXNR = "EXNR"
    EXRE = "EXRE"
    EXRS = "EXRS"
    FORE = "FORE"
    FZE = "FZE"
    GENT = "GENT"
    LETA = "LETA"
    MAID = "MAID"
    MAIL = "MAIL"
    MARR = "MARR"
    NAMV = "NAMV"
    NCAN = "NCAN"
    NCON = "NCON"
    NPUB = "NPUB"
    NRED = "NRED"
    PDEC = "PDEC"
    PUBA = "PUBA"
    REBU = "REBU"
    REGC = "REGC"
    REIV = "REIV"
    REPV = "REPV"
    REST = "REST"
    STAT = "STAT"
    SZL = "SZL"
    TAXN = "TAXN"
    TAXS = "TAXS"
    THAW = "THAW"
    TRAN = "TRAN"
    VEST = "VEST"
    WHAL = "WHAL"
    WILL = "WILL"
    XP_MISC = "XP_MISC"
    COFI = "COFI"
    DISS = "DISS"
    DISD = "DISD"
    ATTN = "ATTN"
    FRMA = "FRMA"
    AMLO = "AMLO"
    CNTA = "CNTA"
    CNTI = "CNTI"
    CNTO = "CNTO"
    COFF = "COFF"
    COSD = "COSD"
    AMLG = "AMLG"
    AMAL = "AMAL"
    RSRI = "RSRI"
    ASNU = "ASNU"
    LPRG = "LPRG"
    FILE = "FILE"
    CNVF = "CNVF"
    COPN = "COPN"
    MHSP = "MHSP"
    FNCH = "FNCH"
    CONS = "CONS"
    PPRS = "PPRS"
    PPRC = "PPRC"
    ADDR = "ADDR"
    ANNR = "ANNR"
    CORR = "CORR"
    DIRS = "DIRS"
    CORC = "CORC"
    SOCF = "SOCF"
    CERT = "CERT"
    LTR = "LTR"
    CLW = "CLW"
    BYLW = "BYLW"
    CNST = "CNST"
    CONT = "CONT"
    SYSR = "SYSR"
    ADMN = "ADMN"
    RSLN = "RSLN"
    AFDV = "AFDV"
    SUPP = "SUPP"
    MNOR = "MNOR"
    FINM = "FINM"
    APCO = "APCO"
    RPTP = "RPTP"
    DAT = "DAT"
    BYLT = "BYLT"
    CNVS = "CNVS"
    CRTO = "CRTO"
    MEM = "MEM"
    PRE = "PRE"
    REGO = "REGO"
    PLNA = "PLNA"
    REGN = "REGN"
    FINC = "FINC"
    BCGT = "BCGT"
    CHNM = "CHNM"
    OTP = "OTP"
    PPR = "PPR"
    LHS = "LHS"
    RGS = "RGS"
    HSR = "HSR"
    RPL = "RPL"
    FINS = "FINS"
    DELETED = "DELETED"
    COOP_RULES = "COOP_RULES"
    COOP_MEMORANDUM = "COOP_MEMORANDUM"
    CORP_AFFIDAVIT = "CORP_AFFIDAVIT"
    DIRECTOR_AFFIDAVIT = "DIRECTOR_AFFIDAVIT"
    PART = "PART"
    REG_103E = "REG_103E"
    AMEND_PERMIT = "AMEND_PERMIT"
    CANCEL_PERMIT = "CANCEL_PERMIT"
    REREGISTER_C = "REREGISTER_C"
    MEAM = "MEAM"
    COU = "COU"
    CRT = "CRT"
    INV = "INV"
    NATB = "NATB"
    NWP = "NWP"

DOCUMENT_TYPES = {
    'coopMemorandum': {
        'class': DocumentClasses.COOP.value,
        'type': DocumentTypes.COOP_MEMORANDUM.value
    },
    'coopRules': {
        'class': DocumentClasses.COOP.value,
        'type': DocumentTypes.COOP_RULES.value
    },
}
=======
class DocumentClassEnum(Enum):
    CORP = 'CORP'
    COOP = 'COOP'

class DocumentTypeEnum(Enum):
    CNTO = 'CNTO',
    DIRECTOR_AFFIDAVIT = 'DIRECTOR_AFFIDAVIT'
    CORP_AFFIDAVIT = 'CORP_AFFIDAVIT'
    COOP_MEMORANDUM = 'COOP_MEMORANDUM'
    COOP_RULES = 'COOP_RULES'
>>>>>>> c1549ea0
<|MERGE_RESOLUTION|>--- conflicted
+++ resolved
@@ -18,7 +18,6 @@
 
 BOB_DATE = '2019-03-08'
 
-<<<<<<< HEAD
 class DocumentClasses(Enum):
     """Render an Enum of the document service document classes."""
 
@@ -177,16 +176,4 @@
         'class': DocumentClasses.COOP.value,
         'type': DocumentTypes.COOP_RULES.value
     },
-}
-=======
-class DocumentClassEnum(Enum):
-    CORP = 'CORP'
-    COOP = 'COOP'
-
-class DocumentTypeEnum(Enum):
-    CNTO = 'CNTO',
-    DIRECTOR_AFFIDAVIT = 'DIRECTOR_AFFIDAVIT'
-    CORP_AFFIDAVIT = 'CORP_AFFIDAVIT'
-    COOP_MEMORANDUM = 'COOP_MEMORANDUM'
-    COOP_RULES = 'COOP_RULES'
->>>>>>> c1549ea0
+}