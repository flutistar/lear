--- conflicted
+++ resolved
@@ -43,12 +43,7 @@
     RegistrationBootstrapService,
     DocumentRecordService,
     authorized,
-    namex,
-<<<<<<< HEAD
-    queue,
-    flags
-=======
->>>>>>> c548339e
+    namex
 )
 from legal_api.services.authz import is_allowed
 from legal_api.services.event_publisher import publish_to_queue
